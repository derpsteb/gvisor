--- conflicted
+++ resolved
@@ -14,14 +14,9 @@
 go_test(
     name = "buffer_test",
     size = "small",
-<<<<<<< HEAD
     srcs = [
         "prependable_test.go",
         "view_test.go",
     ],
-    embed = [":buffer"],
-=======
-    srcs = ["view_test.go"],
     library = ":buffer",
->>>>>>> 6d0c5803
 )